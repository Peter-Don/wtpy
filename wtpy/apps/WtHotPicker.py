--- conflicted
+++ resolved
@@ -1,1016 +1,1012 @@
-
-import datetime
-import time
-import json
-import os
-import logging
-import functools
-
-import urllib.request
-import io
-import gzip
-import xml.dom.minidom
-from pyquery import PyQuery as pq
-import re
-
-class DayData:
-    '''
-    每日行情数据
-    '''
-
-    def __init__(self):
-        self.pid = ''
-        self.month = 0
-        self.code = ''  # 代码
-        self.close = 0  # 今收盘(收盘价)
-        self.volume = 0  # 成交量(手)
-        self.hold = 0  # 空盘量(总持？持仓量)
-
-def extractPID(code):
-    
-    for idx in range(0, len(code)):
-        c = code[idx]
-        if '0' <= c and c <= '9': 
-            break
-    
-    return code[:idx]
-
-def readFileContent(filename):
-    if not os.path.exists(filename):
-        return ""
-    f = open(filename, 'r')
-    content = f.read()
-    f.close()
-    return content
-
-def cmp_alg_01(left:DayData, right:DayData):
-    if left.month > right.month:
-        if left.hold > right.hold and left.volume > right.volume/3:
-            return 1
-        else:
-            return -1
-    else:
-        if left.hold <= right.hold or left.volume <= right.volume/3:
-            return -1
-        else:
-            return 1
-
-def countFridays(curDate:datetime.datetime):
-    '''
-    计算截止到当周的周五的天数
-    '''
-    wd = curDate.weekday()
-    checkDate = datetime.datetime(year=curDate.year, month=curDate.month, day=1)
-    count = 0
-    while checkDate < curDate:
-        if checkDate.weekday() == 4:
-            count += 1
-        
-        checkDate += datetime.timedelta(days=1)
-
-    if wd < 4:
-        count += 1
-
-    return count
-
-def httpGet(url, encoding='utf-8'):
-    request = urllib.request.Request(url)
-    request.add_header('Accept-encoding', 'gzip')
-    request.add_header(
-        'User-Agent', 'Mozilla/4.0 (compatible; MSIE 5.5; Windows NT)')
-    try:
-        f = urllib.request.urlopen(request)
-        ec = f.headers.get('Content-Encoding')
-        if ec == 'gzip':
-            cd = f.read()
-            cs = io.BytesIO(cd)
-            f = gzip.GzipFile(fileobj=cs)
-
-        return f.read().decode(encoding)
-    except:
-        return ""
-
-def httpPost(url, datas, encoding='utf-8'):
-    headers = {
-        'User-Agent': 'Mozilla/4.0 (compatible; MSIE 5.5; Windows NT)',
-        'Accept-encoding': 'gzip'
-    }
-    data = urllib.parse.urlencode(datas).encode('utf-8')
-    request = urllib.request.Request(url, data, headers)
-    try:
-        f = urllib.request.urlopen(request)
-        ec = f.headers.get('Content-Encoding')
-        if ec == 'gzip':
-            cd = f.read()
-            cs = io.BytesIO(cd)
-            f = gzip.GzipFile(fileobj=cs)
-
-        return f.read().decode(encoding)
-    except:
-        return ""
-
-class WtCacheMon:
-    '''
-    缓存管理器基类
-    '''
-    def __init__(self):
-        self.day_cache = dict()
-
-    def get_cache(self, exchg, curDT:datetime.datetime):
-        pass
-
-class WtCacheMonExchg(WtCacheMon):
-    '''
-    交易所行情缓存器
-    通过到交易所官网上拉取当日的行情快照，缓存当日行情数据
-    '''
-
-    @staticmethod
-    def getCffexData(curDT:datetime.datetime) -> dict:
-        '''
-        读取CFFEX指定日期的行情快照
-
-        @curDT  指定的日期
-        '''
-
-        dtStr = curDT.strftime('%Y%m%d')
-        dtNum = int(dtStr)
-        path = "http://www.cffex.com.cn/fzjy/mrhq/%d/%02d/index.xml" % (dtNum/100, dtNum % 100)
-        content = httpGet(path)
-        if len(content) == 0:
-            return None
-
-        try:
-            dom = xml.dom.minidom.parseString(content)
-        except:
-            logging.info("[CFFEX]%s无数据，跳过" % (dtStr))
-            return None
-
-        root = dom.documentElement
-        
-        items = {}
-        days = root.getElementsByTagName("dailydata")
-        for day in days:
-            pid = day.getElementsByTagName(
-                "productid")[0].firstChild.data.strip()
-
-            if pid not in ["IF","IH","IC","T",'TF','TS']:
-                continue
-
-            item = DayData()
-            item.code = day.getElementsByTagName("instrumentid")[
-                0].firstChild.data.strip()
-            item.pid = pid
-            item.hold = float(day.getElementsByTagName(
-                "openinterest")[0].firstChild.data)
-            item.close = float(day.getElementsByTagName(
-                "closeprice")[0].firstChild.data)
-            item.volume = int(day.getElementsByTagName(
-                "volume")[0].firstChild.data)
-
-            item.month = item.code[len(item.pid):]
-
-            items[item.code] = item
-        return items
-
-    @staticmethod
-    def getShfeData(curDT:datetime.datetime) -> dict:
-        '''
-        读取SHFE指定日期的行情快照
-
-        @curDT  指定的日期
-        '''
-
-        dtStr = curDT.strftime('%Y%m%d')
-        content = httpGet("http://www.shfe.com.cn/data/dailydata/kx/kx%s.dat" % (dtStr))
-        if len(content) == 0:
-            return None
-        
-        items = {}
-        root = json.loads(content)
-        for day in root['o_curinstrument']:
-            pid = day['PRODUCTID'].strip().rstrip('_f')
-            dm = day['DELIVERYMONTH']
-            if len(str(day['CLOSEPRICE']).strip()) == 0:
-                continue
-
-            code = pid + dm
-
-            item = DayData()
-            item.pid = pid
-            item.code = code
-            item.hold = int(day['OPENINTEREST'])
-            if day['VOLUME'] != '':
-                item.volume = int(day['VOLUME'])
-            item.close = float(day["CLOSEPRICE"])
-            item.month = item.code[len(item.pid):]
-            items[code] = item
-        return items
-
-    @staticmethod
-    def getCzceData(curDT:datetime.datetime) -> dict:
-        '''
-        读取CZCE指定日期的行情快照
-
-        @curDT  指定的日期
-        '''
-
-        dtStr = curDT.strftime('%Y%m%d')
-        url = 'http://www.czce.com.cn/cn/DFSStaticFiles/Future/%s/%s/FutureDataDaily.htm' % (dtStr[0:4], dtStr)
-        try:
-            html = httpGet(url).strip()
-        except urllib.error.HTTPError as httperror:
-            print(httperror)
-            return None
-
-        if len(html) == 0:
-            return None
-
-        dataitems = {}
-        doc = pq(html)
-        # print(doc(#senfe .table  table))
-<<<<<<< HEAD
-        items = doc('table')
-=======
-        items = doc('#tab1')
->>>>>>> bdcb4d27
-        # 去掉第一行标题
-        items.remove('tr.tr0')
-        # 获取tr   items.find('tr')
-        lis = items('tbody>tr')
-        # print(lis)
-        # tr行数
-        trcount = len(lis)
-        # 遍历行
-        for tr in range(0, trcount-1):
-            item = DayData()
-            tdlis = doc(lis[tr])('td')
-
-            item.code = doc(tdlis[0]).text()
-            ay = re.compile('[A-Za-z]+').findall(item.code)
-            if len(ay) == 0:
-                continue
-
-            item.pid = ay[0]    
-
-            close = doc(tdlis[5]).text()
-            if close != '':
-                item.close = float(close.replace(",",""))
-
-            volume = doc(tdlis[9]).text()
-            if volume != '':
-                item.volume = int(volume.replace(",",""))
-
-            hold = doc(tdlis[10]).text()
-            if hold != '':
-                item.hold = int(hold.replace(",",""))
-
-            item.month = item.code[len(item.pid):]
-            # 这个逻辑是有点问题的，但是没好的办法
-            # 因为郑商所只有3位数字，必须自动补全，不然后面处理会有问题
-            # By Wesley @ 2021.12.15
-            if int(item.month[0]) < 5:
-                item.month = "2" + item.month
-            else:
-                item.month = "1" + item.month
-
-            dataitems[item.code] = item
-        # print(dataitems)
-        return dataitems
-
-    @staticmethod
-    def getDceData(curDT:datetime.datetime) -> dict:
-        '''
-        读取DCE指定日期的行情快照
-
-        @curDT  指定的日期
-        '''
-
-        pname_map = {
-            "聚乙烯": "l",
-            "鸡蛋": "jd",
-            "焦煤": "jm",
-            "豆二": "b",
-            "胶合板": "bb",
-            "玉米": "c",
-            "豆粕": "m",
-            "棕榈油": "p",
-            "玉米淀粉": "cs",
-            "纤维板": "fb",
-            "铁矿石": "i",
-            "焦炭": "j",
-            "豆一": "a",
-            "聚丙烯": "pp",
-            "聚氯乙烯": "v",
-            "豆油": "y",
-            "乙二醇":"eg",
-            "粳米":"rr",
-            "苯乙烯":"eb",
-            "液化石油气":"pg",
-            "生猪":"lh"
-        }
-
-        url = 'http://www.dce.com.cn/publicweb/quotesdata/dayQuotesCh.html'
-        try:
-            data = {}
-            data['dayQuotes.variety'] = 'all'
-            data['dayQuotes.trade_type'] = 0
-            data['year'] = curDT.year
-            data['month'] = curDT.month - 1
-            data['day'] = curDT.day
-            html = httpPost(url, data)
-        except urllib.error.HTTPError as httperror:
-            print(httperror)
-            return None
-
-        dataitems = {}
-        doc = pq(html)
-        items = doc('.dataArea')  # doc('#printData')
-        # # 获取tr   items.find('tr')
-        lis = items('tr')
-        trcount = len(lis)
-        # 遍历行
-        for tr in range(1, trcount):
-
-            tdlis = doc(lis[tr])('td')
-            # 商品名称
-            pzname = doc(tdlis[0]).text()
-            if pzname not in pname_map:
-                if "小计" not in pzname and "总计" not in pzname:
-                    logging.error("未知品种:" + pzname)
-                continue
-
-            # 交割月份
-            item = DayData()
-            item.pid = pname_map[pzname]
-            item.code = item.pid + doc(tdlis[1]).text()
-            # 收盘价
-            spj = doc(tdlis[5]).text()
-            item.close = float(spj if spj != '' else 0)
-            # 成交量
-            item.volume = int(doc(tdlis[10]).text())
-            # 持仓量
-            item.hold = int(doc(tdlis[11]).text())
-            item.month = item.code[len(item.pid):]
-            dataitems[item.code] = item
-
-        return dataitems
-
-    @staticmethod
-    def getIneData(curDT:datetime.datetime) -> dict:
-        '''
-        读取INE指定日期的行情快照
-
-        @curDT  指定的日期
-        '''
-        dtStr = curDT.strftime('%Y%m%d')
-        content = httpGet("http://www.ine.cn/data/dailydata/kx/kx%s.dat" % (dtStr))
-        if len(content) == 0:
-            return None
-
-        items = {}
-        root = json.loads(content)
-        for day in root['o_curinstrument']:
-            pid = day['PRODUCTID'].strip().rstrip('_f')
-            dm = day['DELIVERYMONTH']
-            if pid != 'sc' or dm == '' or dm == '小计':
-                continue
-            item = DayData()
-            item.pid = pid
-            item.code = pid + dm
-            item.hold = int(day['OPENINTEREST'])
-            item.close = float(day['CLOSEPRICE'])
-            item.volume = int(day['VOLUME']) if day['VOLUME']!='' else 0
-            item.month = item.code[len(item.pid):]
-            items[item.code] = item
-        return items
-
-
-    def cache_by_date(self, exchg:str, curDT:datetime.datetime):
-        '''
-        缓存指定日期指定交易所的行数据
-
-        @exchg  交易所代码
-        @curDT  指定日期
-        '''
-        dtStr = curDT.strftime('%Y%m%d')
-
-        if dtStr not in self.day_cache:
-            self.day_cache[dtStr] = dict()
-
-        cacheItem = self.day_cache[dtStr]
-        if exchg == 'CFFEX':
-            cacheItem[exchg] = WtCacheMonExchg.getCffexData(curDT)
-        elif exchg  == 'SHFE':
-            cacheItem[exchg] = WtCacheMonExchg.getShfeData(curDT)
-        elif exchg  == 'DCE':
-            cacheItem[exchg] = WtCacheMonExchg.getDceData(curDT)
-        elif exchg  == 'CZCE':
-            cacheItem[exchg] = WtCacheMonExchg.getCzceData(curDT)
-        elif exchg  == 'INE':
-            cacheItem[exchg] = WtCacheMonExchg.getIneData(curDT)
-        else:
-            raise Exception("未知交易所代码" + exchg)
-
-    def get_cache(self, exchg:str, curDT:datetime.datetime):
-        '''
-        获取指定日期的某个交易所合约的快照数据
-
-        @exchg  交易所代码
-        @curDT  指定日期
-        '''
-        dtStr = curDT.strftime('%Y%m%d')
-        if dtStr not in self.day_cache or exchg not in self.day_cache[dtStr]:
-            self.cache_by_date(exchg, curDT)
-
-        if dtStr not in self.day_cache:
-            return None
-
-        if exchg not in self.day_cache[dtStr]:
-            return None
-        return self.day_cache[dtStr][exchg]
-
-class WtCacheMonSS(WtCacheMon):
-    '''
-    快照缓存管理器
-    通过读取wtpy的datakit当日生成的快照文件，缓存当日行情数据
-    一般目录为"数据存储目录/his/snapshots/xxxxxxx.csv"
-    '''
-
-    def __init__(self, snapshot_path:str):
-        WtCacheMon.__init__(self)
-        self.snapshot_path = snapshot_path
-
-    def cache_snapshot(self, curDT:datetime):
-        '''
-        缓存指定日期的快照数据
-
-        @curDT  指定的日期
-        '''
-        dtStr = curDT.strftime('%Y%m%d')
-
-        filename = "%s%s.csv" % (self.snapshot_path, dtStr)
-        content = readFileContent(filename)
-        lines = content.split("\n")
-
-        if dtStr not in self.day_cache:
-            self.day_cache[dtStr] = dict()
-
-        cacheItem = self.day_cache[dtStr]
-        for idx in range(1, len(lines)):
-            line = lines[idx]
-            if len(line) == 0:
-                break
-            items = line.split(",")
-            
-            exchg = items[1]
-            if exchg not in cacheItem:
-                cacheItem[exchg] = dict()
-
-            day = DayData()
-            day.pid = extractPID(items[2])
-            day.code = items[2]
-            # 收盘价
-            day.close = float(items[6])
-            # 成交量
-            day.volume = int(items[8])
-            # 持仓量
-            day.hold = int(items[10])
-            day.month = day.code[len(day.pid):]
-            if len(day.month) == 3:
-                if day.month[0] >= '0' and day.month[0] <= '5':
-                    day.month = "2" + day.month
-                else:
-                    day.month = "1" + day.month
-            cacheItem[exchg][day.code] = day
-
-    def get_cache(self, exchg, curDT:datetime):
-        '''
-        获取指定日期的某个交易所合约的快照数据
-
-        @exchg  交易所代码
-        @curDT  指定日期
-        '''
-
-        dtStr = curDT.strftime('%Y%m%d')
-        if dtStr not in self.day_cache:
-            self.cache_snapshot(curDT)
-
-        if dtStr not in self.day_cache:
-            return None
-
-        if exchg not in self.day_cache[dtStr]:
-            return None
-        return self.day_cache[dtStr][exchg]
-
-class WtMailNotifier:
-    '''
-    邮件通知器
-    '''
-    def __init__(self, user:str, pwd:str, sender:str=None, host:str="smtp.exmail.qq.com", port=465, isSSL:bool = True):
-        self.user = user
-        self.pwd = pwd
-        self.sender = sender if sender is not None else "WtHotNotifier<%s>" % (user)
-        self.receivers = list()
-
-        self.mail_host = host
-        self.mail_port = port
-        self.mail_ssl = isSSL
-
-    def add_receiver(self, name:str, addr:str):
-        '''
-        添加收件人
-
-        @name   收件人姓名
-        @addr   收件人邮箱地址
-        '''
-        self.receivers.append({
-            "name":name,
-            "addr":addr
-        })
-
-    def notify(self, hot_changes:dict, sec_changes:dict, nextDT:datetime.datetime, hotFile:str, hotMap:str, secFile:str, secMap:str):
-        '''
-        通知主力切换事件
-
-        @hot_changes    当日主力切换的规则列表
-        @sec_changes    当日次主力切换的规则列表
-        @nextDT         生效日期
-        @hotFile        主力规则文件
-        @hotMap         主力映射文件
-        '''
-        dtStr = nextDT.strftime('%Y.%m.%d')
-    
-        import smtplib
-        from email.mime.text import MIMEText
-        from email.mime.multipart import MIMEMultipart
-        from email.mime.application import MIMEApplication
-        from email.header import Header
-
-        sender = self.sender
-        receivers = self.receivers
-
-        content = ''
-        for exchg in hot_changes:
-            for pid in hot_changes[exchg]:
-                item = hot_changes[exchg][pid][-1]
-                content +=  '品种%s.%s的主力合约已切换,下个交易日(%s)生效, %s -> %s\n' % (exchg, pid, dtStr, item["from"], item["to"])
-
-        content += '\n'
-        for exchg in sec_changes:
-            for pid in sec_changes[exchg]:
-                item = sec_changes[exchg][pid][-1]
-                content +=  '品种%s.%s的次主力合约已切换,下个交易日(%s)生效, %s -> %s\n' % (exchg, pid, dtStr, item["from"], item["to"])
-
-        msg_mp = MIMEMultipart()
-        msg_mp['From'] = sender  # 发送者          
-        
-        subject = '主力合约换月邮件<%s>' % (dtStr)
-        msg_mp['Subject'] = Header(subject, 'utf-8')
-
-        content = MIMEText(content, 'plain', 'utf-8')
-        msg_mp.attach(content)
-
-        xlspart = MIMEApplication(open(hotFile,'rb').read())
-        xlspart["Content-Type"] = 'application/octet-stream'
-        xlspart.add_header('Content-Disposition','attachment', filename=os.path.basename(hotFile))
-        msg_mp.attach(xlspart)
-
-        xlspart = MIMEApplication(open(hotMap,'rb').read())
-        xlspart["Content-Type"] = 'application/octet-stream'
-        xlspart.add_header('Content-Disposition','attachment', filename=os.path.basename(hotMap))
-        msg_mp.attach(xlspart)
-
-        xlspart = MIMEApplication(open(secFile,'rb').read())
-        xlspart["Content-Type"] = 'application/octet-stream'
-        xlspart.add_header('Content-Disposition','attachment', filename=os.path.basename(secFile))
-        msg_mp.attach(xlspart)
-
-        xlspart = MIMEApplication(open(secMap,'rb').read())
-        xlspart["Content-Type"] = 'application/octet-stream'
-        xlspart.add_header('Content-Disposition','attachment', filename=os.path.basename(secMap))
-        msg_mp.attach(xlspart)
-
-        if self.mail_ssl:
-            smtpObj = smtplib.SMTP_SSL(self.mail_host, self.mail_port)
-        else:
-            smtpObj = smtplib.SMTP(self.mail_host, self.mail_port)
-
-        try:
-            smtpObj.ehlo()
-            smtpObj.login(self.user, self.pwd) 
-            logging.info("%s 登录成功 %s:%d", self.user, self.mail_host, self.mail_port)
-        except smtplib.SMTPException as ex:
-            logging.error("邮箱初始化失败：{}".format(ex))
-
-        for item in receivers:
-            to = "%s<%s>" % (item["name"], item["addr"])
-            msg_mp['To'] =  Header(to, 'utf-8')    # 接收者
-            try:
-                smtpObj.sendmail(sender, item["addr"], msg_mp.as_string())
-                logging.info("邮件发送失败，收件人: %s", to)
-            except smtplib.SMTPException as ex:
-                logging.error("邮件发送失败，收件人：{}, {}".format(to, ex))
-
-class WtHotPicker:
-    '''
-    主力选择器
-    '''
-    def __init__(self, markerFile:str = "./marker.json", hotFile:str = "../Common/hots.json", secFile:str = None):
-        self.marker_file = markerFile
-        self.hot_file = hotFile
-        self.sec_file = secFile
-
-        self.mail_notifier:WtMailNotifier = None
-        self.cache_monitor:WtCacheMon = None
-
-        self.current_hots = None
-        self.current_secs = None
-
-    def set_cacher(self, cacher:WtCacheMon):
-        '''
-        设置日行情缓存器
-        '''
-        self.cache_monitor = cacher
-        
-    def set_mail_notifier(self, notifier:WtMailNotifier):
-        '''
-        设置邮件通知器
-        '''
-        self.mail_notifier = notifier
-
-    def pick_exchg_hots(self, exchg:str, beginDT:datetime.datetime, endDT:datetime.datetime, alg:int = 0):
-        '''
-        确定指定市场的主力合约
-
-        @exchg          交易所代码
-        @beginDT        开始日期
-        @endDT          截止日期
-        @alg            切换规则算法，0-除中金所外，按成交量确定，1-中金所，按照成交量和总持共同确定
-        '''
-
-        cacheMon = self.cache_monitor
-        current_hots = self.current_hots
-        current_secs = self.current_secs
-
-        if exchg not in current_hots:
-            current_hots[exchg] = dict()
-
-        if exchg not in current_secs:
-            current_secs[exchg] = dict()
-
-        lastHots = current_hots[exchg]
-        lastSecs = current_secs[exchg]
-
-        hot_switches = {}
-        sec_switches = {}
-
-        curDT = beginDT
-
-        while curDT <= endDT:
-            hots = {}
-            seconds = {}
-            logging.info("[%s]开始拉取%s数据" % (exchg, curDT.strftime('%Y%m%d')))
-            items = cacheMon.get_cache(exchg, curDT)
-            if items is not None:
-                wd = curDT.weekday()
-                fri_cnt = countFridays(curDT)
-                cur_month = curDT.strftime('%Y%m')[2:]
-                next_month = int(cur_month)+1
-                if next_month % 100 == 13:
-                    next_month = str(int(cur_month[:2])+1)+"01"
-                else:
-                    next_month = str(next_month)
-
-                items_by_pid = dict()
-                for code in items:
-                    item = items[code]
-                    pid = item.pid
-
-                    if pid not in items_by_pid:
-                        items_by_pid[pid] = list()
-
-                    items_by_pid[pid].append(item)
-
-                for pid in items_by_pid:
-                    ay = items_by_pid[pid]
-                    if alg == 1:
-                        #ay.sort(key=functools.cmp_to_key(cmp_alg_01)) #按总持排序
-                        ay.sort(key=lambda x : x.volume) #按成交量
-                    elif alg == 0:
-                        ay.sort(key=lambda x : x.hold) #按总持
-                    hot = ay[-1]
-
-                    if len(ay) > 1:
-                        sec = ay[-2]
-                        #中金所算法，如果是当月第三个周三，并且主力合约月份小于次主力合约月份，
-                        #说明没有根据数据自动换月，强制进行换月
-                        if alg == 1 and wd == 2 and fri_cnt == 3 and hot.month==cur_month:
-                            for item in ay:
-                                if item.month == next_month:
-                                    hot = item
-                                    break
-
-                        #如果主力合约月份大于等于次主力合约，则次主力递延一位
-                        if hot.month >= sec.month:
-                            sec = ay[-3]
-                        
-                        seconds[pid] = sec.code
-
-                    hots[pid] = hot.code
-                    
-                for key in hots.keys():
-                    nextDT = curDT + datetime.timedelta(days=1)
-                    if key not in lastHots:
-                        item = {}
-                        item["date"] = int(curDT.strftime('%Y%m%d'))
-                        item["from"] = ""
-                        item["to"] = hots[key]
-                        item["oldclose"] = 0.0
-                        item["newclose"] = items[hots[key]].close
-                        hot_switches[key] = [item]
-                        lastHots[key] = hots[key]
-                        logging.info("[%s]品种%s主力确认, 确认日期: %s, %s", exchg,key, nextDT.strftime('%Y%m%d'), hots[key])
-                    else:
-                        oldcode = lastHots[key]
-                        newcode = hots[key]
-                        oldItem = None
-                        if oldcode in items:
-                            oldItem = items[oldcode]
-                        newItem = items[newcode]
-                        if oldItem is None or newItem.month > oldItem.month:
-                            item = {}
-                            item["date"] = int(nextDT.strftime('%Y%m%d'))
-                            item["from"] = oldcode
-                            item["to"] = newcode
-                            if oldcode in items:
-                                item["oldclose"] = items[oldcode].close
-                            else:
-                                item["oldclose"] = 0.0
-                                item["date"] = int(curDT.strftime('%Y%m%d'))
-                            item["newclose"] = items[newcode].close
-                            if key not in hot_switches:
-                                hot_switches[key] = list()
-                            hot_switches[key].append(item)
-                            logging.info("[%s]品种%s主力切换 切换日期: %s，%s -> %s", exchg, key, nextDT.strftime('%Y%m%d'), lastHots[key], hots[key])
-                            lastHots[key] = hots[key]
-
-                for key in seconds.keys():
-                    nextDT = curDT + datetime.timedelta(days=1)
-                    if key not in lastSecs:
-                        item = {}
-                        item["date"] = int(curDT.strftime('%Y%m%d'))
-                        item["from"] = ""
-                        item["to"] = seconds[key]
-                        item["oldclose"] = 0.0
-                        item["newclose"] = items[seconds[key]].close
-                        sec_switches[key] = [item]
-                        lastSecs[key] = seconds[key]
-                        logging.info("[%s]品种%s次主力确认, 确认日期: %s, %s", exchg,key, nextDT.strftime('%Y%m%d'), seconds[key])
-                    else:
-                        oldcode = lastSecs[key]
-                        newcode = seconds[key]
-                        oldItem = None
-                        if oldcode in items:
-                            oldItem = items[oldcode]
-                        newItem = items[newcode]
-                        if oldItem is None or newItem.month > oldItem.month:
-                            item = {}
-                            item["date"] = int(nextDT.strftime('%Y%m%d'))
-                            item["from"] = oldcode
-                            item["to"] = newcode
-                            if oldcode in items:
-                                item["oldclose"] = items[oldcode].close
-                            else:
-                                item["oldclose"] = 0.0
-                                item["date"] = int(curDT.strftime('%Y%m%d'))
-                            item["newclose"] = items[newcode].close
-                            if key not in sec_switches:
-                                sec_switches[key] = list()
-                            sec_switches[key].append(item)
-                            logging.info("[%s]品种%s次主力切换 切换日期: %s，%s -> %s", exchg, key, nextDT.strftime('%Y%m%d'), lastSecs[key], seconds[key])
-                            lastSecs[key] = seconds[key]
-            # 日期递增
-            curDT = curDT + datetime.timedelta(days=1)
-        return hot_switches,sec_switches
-    
-    def merge_switch_list(self, total, exchg, switch_list):
-        '''
-        合并主力切换规则
-        
-        @total          已有的全部切换规则
-        @exchg          交易所代码
-        @switcg_list    新的切换规则
-        '''
-        if exchg not in total:
-            total[exchg] = switch_list
-            logging.info("[%s]全市场主力切换规则重构" % (exchg))
-            return True, total
-        
-        bChanged = False
-        for pid in switch_list:
-            if pid not in total[exchg]:
-                total[exchg][pid] = switch_list[pid]
-                logging.info("[%s]品种%s主力切换规则重构" % (exchg, pid))
-                bChanged = True
-            else:
-                total[exchg][pid].extend(switch_list[pid])
-                logging.info("[%s]品种%s主力切换规则追加%d条" % (exchg, pid, len(switch_list[pid])))
-                bChanged = True
-        return bChanged, total
-
-    def execute_rebuild(self, beginDate:datetime.datetime = None, endDate:datetime.datetime = None, exchanges = ["CFFEX", "SHFE", "CZCE", "DCE", "INE"], wait=False):
-        '''
-        重构全部的主力切换规则
-        不依赖现有数据，全部重新确定主力合约的切换规则
-
-        @beginDate  开始日期
-        @endDate    截止日期
-        @exchanges  要重构的交易所列表
-        @wait       每个日期切换是否等待，等待时间1s，主要针对从交易所官网拉取，防止被拉黑名单
-        '''
-        if endDate is None:
-            endDate = datetime.datetime.now()
-
-        if beginDate is None:
-            beginDate = datetime.datetime.strptime("2016-01-01", '%Y-%m-%d')
-        
-        total_hots = dict()
-        total_secs = dict()
-
-        self.current_hots = dict()
-        self.current_secs = dict()
-
-        for exchg in exchanges:
-            self.current_hots[exchg] = dict()
-            self.current_secs[exchg] = dict()
-        
-        hot_changes = dict()
-        sec_changes = dict()
-        curDate = beginDate
-        while curDate <= endDate:
-            if wait:
-                time.sleep(1)
-            for exchg in exchanges:
-                alg = 1 if exchg=='CFFEX' else 0    # 中金所的换月算法和其他交易所不同
-                hotRules,secRules = self.pick_exchg_hots(exchg, curDate, curDate, alg=alg)
-
-                if len(hotRules.keys()) > 0:
-                    hasChange,total_hots = self.merge_switch_list(total_hots, exchg, hotRules)
-
-                    if exchg not in hot_changes:
-                        hot_changes[exchg] = dict()
-                    hot_changes[exchg].update(hotRules)
-
-                if len(secRules.keys()) > 0:
-                    hasChange,total_secs = self.merge_switch_list(total_secs, exchg, secRules)
-
-                    if exchg not in sec_changes:
-                        sec_changes[exchg] = dict()
-                    sec_changes[exchg].update(secRules)
-
-            curDate = curDate + datetime.timedelta(days=1)
-
-        #日期标记要保存
-        marker = dict()
-        marker["date"] = int(endDate.strftime('%Y%m%d'))
-        output = open(self.marker_file, 'w')
-        output.write(json.dumps(marker, sort_keys=True, indent = 4))
-        output.close()
-        
-        logging.info("主力切换规则已更新")
-
-        output = open(self.hot_file, 'w')
-        output.write(json.dumps(total_hots, sort_keys=True, indent = 4))
-        output.close()
-
-        if self.sec_file is not None:
-            output = open(self.sec_file, 'w')
-            output.write(json.dumps(total_secs, sort_keys=True, indent = 4))
-            output.close()
-
-        output = open("hotmap.json", 'w')
-        output.write(json.dumps(self.current_hots, sort_keys=True, indent = 4))
-        output.close()
-
-        output = open("secmap.json", 'w')
-        output.write(json.dumps(self.current_secs, sort_keys=True, indent = 4))
-        output.close()
-
-        if self.mail_notifier is not None:
-            self.mail_notifier.notify(hot_changes, sec_changes, endDate, hotFile, "hotmap.json", secFile, "secmap.json")
-
-        return total_hots,total_secs
-  
-    def execute_increment(self, endDate:datetime.datetime = None, exchanges = ["CFFEX", "SHFE", "CZCE", "DCE", "INE"]):
-        '''
-        增量更新主力切换规则
-        会自动加载marker.json取得上次更新的日期，并读取hots.json确定当前的映射规则
-
-        @endDate    截止日期
-        @exchanges  要重构的交易所列表
-        '''
-
-        if endDate is None:
-            endDate = datetime.datetime.now()
-
-        markerFile = self.marker_file
-        hotFile = self.hot_file
-        secFile = self.sec_file
-
-        marker = {"date":"0"}
-        c = readFileContent(markerFile)
-        if len(c) > 0:
-            marker = json.loads(c)
-
-        c = readFileContent(hotFile)
-        total_hots = dict()
-        if len(c) > 0:
-            total_hots = json.loads(c)
-        else:
-            marker["date"] = "0"
-
-        c = readFileContent(secFile)
-        total_secs = dict()
-        if len(c) > 0:
-            total_secs = json.loads(c)
-        else:
-            marker["date"] = "0"
-
-        lastDate = str(marker["date"])
-        if lastDate >= endDate.strftime('%Y%m%d'):
-            logging.info("上次更新日期%s大于结束日期%s，退出更新" % (lastDate, endDate.strftime('%Y%m%d')))
-            exit()
-        elif lastDate != "0":
-            beginDT = datetime.datetime.strptime(lastDate, "%Y%m%d") + datetime.timedelta(days=1)
-        else:
-            beginDT = datetime.datetime.strptime("2016-01-01", '%Y-%m-%d')
-        
-        self.current_hots = dict()
-        self.current_secs = dict()
-
-        for exchg in total_hots:
-            if exchg not in self.current_hots:
-                self.current_hots[exchg] = dict()
-
-            for pid in total_hots[exchg]:
-                ay = total_hots[exchg][pid]
-                self.current_hots[exchg][pid] = ay[-1]["to"]
-
-        for exchg in total_secs:
-            if exchg not in self.current_secs:
-                self.current_secs[exchg] = dict()
-
-            for pid in total_secs[exchg]:
-                ay = total_secs[exchg][pid]
-                self.current_secs[exchg][pid] = ay[-1]["to"]
-        
-        bChanged = False
-        hot_changes = dict()
-        sec_changes = dict()
-        for exchg in exchanges:
-            logging.info("[%s]开始分析主力换月数据" % exchg)
-            alg = 1 if exchg=='CFFEX' else 0    # 中金所的换月算法和其他交易所不同
-            hotRules,secRules = self.pick_exchg_hots(exchg, beginDT, endDate, alg=alg)
-
-            if len(hotRules.keys()) > 0:
-                hasChange,total_hots = self.merge_switch_list(total_hots, exchg, hotRules)
-                bChanged  = bChanged or hasChange
-                hot_changes[exchg] = hotRules
-
-            if len(secRules.keys()) > 0:
-                hasChange,total_secs = self.merge_switch_list(total_secs, exchg, secRules)
-                bChanged  = bChanged or hasChange
-                sec_changes[exchg] = secRules
-
-
-        #日期标记要保存
-        marker = dict()
-        marker["date"] = int(endDate.strftime('%Y%m%d'))
-        output = open(markerFile, 'w')
-        output.write(json.dumps(marker, sort_keys=True, indent = 4))
-        output.close()
-        
-        if bChanged:
-            logging.info("主力切换规则已更新")
-
-            output = open(hotFile, 'w')
-            output.write(json.dumps(total_hots, sort_keys=True, indent = 4))
-            output.close()
-
-            output = open(secFile, 'w')
-            output.write(json.dumps(total_secs, sort_keys=True, indent = 4))
-            output.close()
-
-            output = open("hotmap.json", 'w')
-            output.write(json.dumps(self.current_hots, sort_keys=True, indent = 4))
-            output.close()
-
-            output = open("secmap.json", 'w')
-            output.write(json.dumps(self.current_secs, sort_keys=True, indent = 4))
-            output.close()
-
-            if self.mail_notifier is not None:
-                self.mail_notifier.notify(hot_changes, sec_changes, endDate, hotFile, "hotmap.json", secFile, "secmap.json")
-        else:
-            logging.info("主力切换规则未更新，不保存数据")
+
+import datetime
+import time
+import json
+import os
+import logging
+import functools
+
+import urllib.request
+import io
+import gzip
+import xml.dom.minidom
+from pyquery import PyQuery as pq
+import re
+
+class DayData:
+    '''
+    每日行情数据
+    '''
+
+    def __init__(self):
+        self.pid = ''
+        self.month = 0
+        self.code = ''  # 代码
+        self.close = 0  # 今收盘(收盘价)
+        self.volume = 0  # 成交量(手)
+        self.hold = 0  # 空盘量(总持？持仓量)
+
+def extractPID(code):
+    
+    for idx in range(0, len(code)):
+        c = code[idx]
+        if '0' <= c and c <= '9': 
+            break
+    
+    return code[:idx]
+
+def readFileContent(filename):
+    if not os.path.exists(filename):
+        return ""
+    f = open(filename, 'r')
+    content = f.read()
+    f.close()
+    return content
+
+def cmp_alg_01(left:DayData, right:DayData):
+    if left.month > right.month:
+        if left.hold > right.hold and left.volume > right.volume/3:
+            return 1
+        else:
+            return -1
+    else:
+        if left.hold <= right.hold or left.volume <= right.volume/3:
+            return -1
+        else:
+            return 1
+
+def countFridays(curDate:datetime.datetime):
+    '''
+    计算截止到当周的周五的天数
+    '''
+    wd = curDate.weekday()
+    checkDate = datetime.datetime(year=curDate.year, month=curDate.month, day=1)
+    count = 0
+    while checkDate < curDate:
+        if checkDate.weekday() == 4:
+            count += 1
+        
+        checkDate += datetime.timedelta(days=1)
+
+    if wd < 4:
+        count += 1
+
+    return count
+
+def httpGet(url, encoding='utf-8'):
+    request = urllib.request.Request(url)
+    request.add_header('Accept-encoding', 'gzip')
+    request.add_header(
+        'User-Agent', 'Mozilla/4.0 (compatible; MSIE 5.5; Windows NT)')
+    try:
+        f = urllib.request.urlopen(request)
+        ec = f.headers.get('Content-Encoding')
+        if ec == 'gzip':
+            cd = f.read()
+            cs = io.BytesIO(cd)
+            f = gzip.GzipFile(fileobj=cs)
+
+        return f.read().decode(encoding)
+    except:
+        return ""
+
+def httpPost(url, datas, encoding='utf-8'):
+    headers = {
+        'User-Agent': 'Mozilla/4.0 (compatible; MSIE 5.5; Windows NT)',
+        'Accept-encoding': 'gzip'
+    }
+    data = urllib.parse.urlencode(datas).encode('utf-8')
+    request = urllib.request.Request(url, data, headers)
+    try:
+        f = urllib.request.urlopen(request)
+        ec = f.headers.get('Content-Encoding')
+        if ec == 'gzip':
+            cd = f.read()
+            cs = io.BytesIO(cd)
+            f = gzip.GzipFile(fileobj=cs)
+
+        return f.read().decode(encoding)
+    except:
+        return ""
+
+class WtCacheMon:
+    '''
+    缓存管理器基类
+    '''
+    def __init__(self):
+        self.day_cache = dict()
+
+    def get_cache(self, exchg, curDT:datetime.datetime):
+        pass
+
+class WtCacheMonExchg(WtCacheMon):
+    '''
+    交易所行情缓存器
+    通过到交易所官网上拉取当日的行情快照，缓存当日行情数据
+    '''
+
+    @staticmethod
+    def getCffexData(curDT:datetime.datetime) -> dict:
+        '''
+        读取CFFEX指定日期的行情快照
+
+        @curDT  指定的日期
+        '''
+
+        dtStr = curDT.strftime('%Y%m%d')
+        dtNum = int(dtStr)
+        path = "http://www.cffex.com.cn/fzjy/mrhq/%d/%02d/index.xml" % (dtNum/100, dtNum % 100)
+        content = httpGet(path)
+        if len(content) == 0:
+            return None
+
+        try:
+            dom = xml.dom.minidom.parseString(content)
+        except:
+            logging.info("[CFFEX]%s无数据，跳过" % (dtStr))
+            return None
+
+        root = dom.documentElement
+        
+        items = {}
+        days = root.getElementsByTagName("dailydata")
+        for day in days:
+            pid = day.getElementsByTagName(
+                "productid")[0].firstChild.data.strip()
+
+            if pid not in ["IF","IH","IC","T",'TF','TS']:
+                continue
+
+            item = DayData()
+            item.code = day.getElementsByTagName("instrumentid")[
+                0].firstChild.data.strip()
+            item.pid = pid
+            item.hold = float(day.getElementsByTagName(
+                "openinterest")[0].firstChild.data)
+            item.close = float(day.getElementsByTagName(
+                "closeprice")[0].firstChild.data)
+            item.volume = int(day.getElementsByTagName(
+                "volume")[0].firstChild.data)
+
+            item.month = item.code[len(item.pid):]
+
+            items[item.code] = item
+        return items
+
+    @staticmethod
+    def getShfeData(curDT:datetime.datetime) -> dict:
+        '''
+        读取SHFE指定日期的行情快照
+
+        @curDT  指定的日期
+        '''
+
+        dtStr = curDT.strftime('%Y%m%d')
+        content = httpGet("http://www.shfe.com.cn/data/dailydata/kx/kx%s.dat" % (dtStr))
+        if len(content) == 0:
+            return None
+        
+        items = {}
+        root = json.loads(content)
+        for day in root['o_curinstrument']:
+            pid = day['PRODUCTID'].strip().rstrip('_f')
+            dm = day['DELIVERYMONTH']
+            if len(str(day['CLOSEPRICE']).strip()) == 0:
+                continue
+
+            code = pid + dm
+
+            item = DayData()
+            item.pid = pid
+            item.code = code
+            item.hold = int(day['OPENINTEREST'])
+            if day['VOLUME'] != '':
+                item.volume = int(day['VOLUME'])
+            item.close = float(day["CLOSEPRICE"])
+            item.month = item.code[len(item.pid):]
+            items[code] = item
+        return items
+
+    @staticmethod
+    def getCzceData(curDT:datetime.datetime) -> dict:
+        '''
+        读取CZCE指定日期的行情快照
+
+        @curDT  指定的日期
+        '''
+
+        dtStr = curDT.strftime('%Y%m%d')
+        url = 'http://www.czce.com.cn/cn/DFSStaticFiles/Future/%s/%s/FutureDataDaily.htm' % (dtStr[0:4], dtStr)
+        try:
+            html = httpGet(url).strip()
+        except urllib.error.HTTPError as httperror:
+            print(httperror)
+            return None
+
+        if len(html) == 0:
+            return None
+
+        dataitems = {}
+        doc = pq(html)
+        # print(doc(#senfe .table  table))
+        items = doc('#tab1')
+        # 去掉第一行标题
+        items.remove('tr.tr0')
+        # 获取tr   items.find('tr')
+        lis = items('tbody>tr')
+        # print(lis)
+        # tr行数
+        trcount = len(lis)
+        # 遍历行
+        for tr in range(0, trcount-1):
+            item = DayData()
+            tdlis = doc(lis[tr])('td')
+
+            item.code = doc(tdlis[0]).text()
+            ay = re.compile('[A-Za-z]+').findall(item.code)
+            if len(ay) == 0:
+                continue
+
+            item.pid = ay[0]    
+
+            close = doc(tdlis[5]).text()
+            if close != '':
+                item.close = float(close.replace(",",""))
+
+            volume = doc(tdlis[9]).text()
+            if volume != '':
+                item.volume = int(volume.replace(",",""))
+
+            hold = doc(tdlis[10]).text()
+            if hold != '':
+                item.hold = int(hold.replace(",",""))
+
+            item.month = item.code[len(item.pid):]
+            # 这个逻辑是有点问题的，但是没好的办法
+            # 因为郑商所只有3位数字，必须自动补全，不然后面处理会有问题
+            # By Wesley @ 2021.12.15
+            if int(item.month[0]) < 5:
+                item.month = "2" + item.month
+            else:
+                item.month = "1" + item.month
+
+            dataitems[item.code] = item
+        # print(dataitems)
+        return dataitems
+
+    @staticmethod
+    def getDceData(curDT:datetime.datetime) -> dict:
+        '''
+        读取DCE指定日期的行情快照
+
+        @curDT  指定的日期
+        '''
+
+        pname_map = {
+            "聚乙烯": "l",
+            "鸡蛋": "jd",
+            "焦煤": "jm",
+            "豆二": "b",
+            "胶合板": "bb",
+            "玉米": "c",
+            "豆粕": "m",
+            "棕榈油": "p",
+            "玉米淀粉": "cs",
+            "纤维板": "fb",
+            "铁矿石": "i",
+            "焦炭": "j",
+            "豆一": "a",
+            "聚丙烯": "pp",
+            "聚氯乙烯": "v",
+            "豆油": "y",
+            "乙二醇":"eg",
+            "粳米":"rr",
+            "苯乙烯":"eb",
+            "液化石油气":"pg",
+            "生猪":"lh"
+        }
+
+        url = 'http://www.dce.com.cn/publicweb/quotesdata/dayQuotesCh.html'
+        try:
+            data = {}
+            data['dayQuotes.variety'] = 'all'
+            data['dayQuotes.trade_type'] = 0
+            data['year'] = curDT.year
+            data['month'] = curDT.month - 1
+            data['day'] = curDT.day
+            html = httpPost(url, data)
+        except urllib.error.HTTPError as httperror:
+            print(httperror)
+            return None
+
+        dataitems = {}
+        doc = pq(html)
+        items = doc('.dataArea')  # doc('#printData')
+        # # 获取tr   items.find('tr')
+        lis = items('tr')
+        trcount = len(lis)
+        # 遍历行
+        for tr in range(1, trcount):
+
+            tdlis = doc(lis[tr])('td')
+            # 商品名称
+            pzname = doc(tdlis[0]).text()
+            if pzname not in pname_map:
+                if "小计" not in pzname and "总计" not in pzname:
+                    logging.error("未知品种:" + pzname)
+                continue
+
+            # 交割月份
+            item = DayData()
+            item.pid = pname_map[pzname]
+            item.code = item.pid + doc(tdlis[1]).text()
+            # 收盘价
+            spj = doc(tdlis[5]).text()
+            item.close = float(spj if spj != '' else 0)
+            # 成交量
+            item.volume = int(doc(tdlis[10]).text())
+            # 持仓量
+            item.hold = int(doc(tdlis[11]).text())
+            item.month = item.code[len(item.pid):]
+            dataitems[item.code] = item
+
+        return dataitems
+
+    @staticmethod
+    def getIneData(curDT:datetime.datetime) -> dict:
+        '''
+        读取INE指定日期的行情快照
+
+        @curDT  指定的日期
+        '''
+        dtStr = curDT.strftime('%Y%m%d')
+        content = httpGet("http://www.ine.cn/data/dailydata/kx/kx%s.dat" % (dtStr))
+        if len(content) == 0:
+            return None
+
+        items = {}
+        root = json.loads(content)
+        for day in root['o_curinstrument']:
+            pid = day['PRODUCTID'].strip().rstrip('_f')
+            dm = day['DELIVERYMONTH']
+            if pid != 'sc' or dm == '' or dm == '小计':
+                continue
+            item = DayData()
+            item.pid = pid
+            item.code = pid + dm
+            item.hold = int(day['OPENINTEREST'])
+            item.close = float(day['CLOSEPRICE'])
+            item.volume = int(day['VOLUME']) if day['VOLUME']!='' else 0
+            item.month = item.code[len(item.pid):]
+            items[item.code] = item
+        return items
+
+
+    def cache_by_date(self, exchg:str, curDT:datetime.datetime):
+        '''
+        缓存指定日期指定交易所的行数据
+
+        @exchg  交易所代码
+        @curDT  指定日期
+        '''
+        dtStr = curDT.strftime('%Y%m%d')
+
+        if dtStr not in self.day_cache:
+            self.day_cache[dtStr] = dict()
+
+        cacheItem = self.day_cache[dtStr]
+        if exchg == 'CFFEX':
+            cacheItem[exchg] = WtCacheMonExchg.getCffexData(curDT)
+        elif exchg  == 'SHFE':
+            cacheItem[exchg] = WtCacheMonExchg.getShfeData(curDT)
+        elif exchg  == 'DCE':
+            cacheItem[exchg] = WtCacheMonExchg.getDceData(curDT)
+        elif exchg  == 'CZCE':
+            cacheItem[exchg] = WtCacheMonExchg.getCzceData(curDT)
+        elif exchg  == 'INE':
+            cacheItem[exchg] = WtCacheMonExchg.getIneData(curDT)
+        else:
+            raise Exception("未知交易所代码" + exchg)
+
+    def get_cache(self, exchg:str, curDT:datetime.datetime):
+        '''
+        获取指定日期的某个交易所合约的快照数据
+
+        @exchg  交易所代码
+        @curDT  指定日期
+        '''
+        dtStr = curDT.strftime('%Y%m%d')
+        if dtStr not in self.day_cache or exchg not in self.day_cache[dtStr]:
+            self.cache_by_date(exchg, curDT)
+
+        if dtStr not in self.day_cache:
+            return None
+
+        if exchg not in self.day_cache[dtStr]:
+            return None
+        return self.day_cache[dtStr][exchg]
+
+class WtCacheMonSS(WtCacheMon):
+    '''
+    快照缓存管理器
+    通过读取wtpy的datakit当日生成的快照文件，缓存当日行情数据
+    一般目录为"数据存储目录/his/snapshots/xxxxxxx.csv"
+    '''
+
+    def __init__(self, snapshot_path:str):
+        WtCacheMon.__init__(self)
+        self.snapshot_path = snapshot_path
+
+    def cache_snapshot(self, curDT:datetime):
+        '''
+        缓存指定日期的快照数据
+
+        @curDT  指定的日期
+        '''
+        dtStr = curDT.strftime('%Y%m%d')
+
+        filename = "%s%s.csv" % (self.snapshot_path, dtStr)
+        content = readFileContent(filename)
+        lines = content.split("\n")
+
+        if dtStr not in self.day_cache:
+            self.day_cache[dtStr] = dict()
+
+        cacheItem = self.day_cache[dtStr]
+        for idx in range(1, len(lines)):
+            line = lines[idx]
+            if len(line) == 0:
+                break
+            items = line.split(",")
+            
+            exchg = items[1]
+            if exchg not in cacheItem:
+                cacheItem[exchg] = dict()
+
+            day = DayData()
+            day.pid = extractPID(items[2])
+            day.code = items[2]
+            # 收盘价
+            day.close = float(items[6])
+            # 成交量
+            day.volume = int(items[8])
+            # 持仓量
+            day.hold = int(items[10])
+            day.month = day.code[len(day.pid):]
+            if len(day.month) == 3:
+                if day.month[0] >= '0' and day.month[0] <= '5':
+                    day.month = "2" + day.month
+                else:
+                    day.month = "1" + day.month
+            cacheItem[exchg][day.code] = day
+
+    def get_cache(self, exchg, curDT:datetime):
+        '''
+        获取指定日期的某个交易所合约的快照数据
+
+        @exchg  交易所代码
+        @curDT  指定日期
+        '''
+
+        dtStr = curDT.strftime('%Y%m%d')
+        if dtStr not in self.day_cache:
+            self.cache_snapshot(curDT)
+
+        if dtStr not in self.day_cache:
+            return None
+
+        if exchg not in self.day_cache[dtStr]:
+            return None
+        return self.day_cache[dtStr][exchg]
+
+class WtMailNotifier:
+    '''
+    邮件通知器
+    '''
+    def __init__(self, user:str, pwd:str, sender:str=None, host:str="smtp.exmail.qq.com", port=465, isSSL:bool = True):
+        self.user = user
+        self.pwd = pwd
+        self.sender = sender if sender is not None else "WtHotNotifier<%s>" % (user)
+        self.receivers = list()
+
+        self.mail_host = host
+        self.mail_port = port
+        self.mail_ssl = isSSL
+
+    def add_receiver(self, name:str, addr:str):
+        '''
+        添加收件人
+
+        @name   收件人姓名
+        @addr   收件人邮箱地址
+        '''
+        self.receivers.append({
+            "name":name,
+            "addr":addr
+        })
+
+    def notify(self, hot_changes:dict, sec_changes:dict, nextDT:datetime.datetime, hotFile:str, hotMap:str, secFile:str, secMap:str):
+        '''
+        通知主力切换事件
+
+        @hot_changes    当日主力切换的规则列表
+        @sec_changes    当日次主力切换的规则列表
+        @nextDT         生效日期
+        @hotFile        主力规则文件
+        @hotMap         主力映射文件
+        '''
+        dtStr = nextDT.strftime('%Y.%m.%d')
+    
+        import smtplib
+        from email.mime.text import MIMEText
+        from email.mime.multipart import MIMEMultipart
+        from email.mime.application import MIMEApplication
+        from email.header import Header
+
+        sender = self.sender
+        receivers = self.receivers
+
+        content = ''
+        for exchg in hot_changes:
+            for pid in hot_changes[exchg]:
+                item = hot_changes[exchg][pid][-1]
+                content +=  '品种%s.%s的主力合约已切换,下个交易日(%s)生效, %s -> %s\n' % (exchg, pid, dtStr, item["from"], item["to"])
+
+        content += '\n'
+        for exchg in sec_changes:
+            for pid in sec_changes[exchg]:
+                item = sec_changes[exchg][pid][-1]
+                content +=  '品种%s.%s的次主力合约已切换,下个交易日(%s)生效, %s -> %s\n' % (exchg, pid, dtStr, item["from"], item["to"])
+
+        msg_mp = MIMEMultipart()
+        msg_mp['From'] = sender  # 发送者          
+        
+        subject = '主力合约换月邮件<%s>' % (dtStr)
+        msg_mp['Subject'] = Header(subject, 'utf-8')
+
+        content = MIMEText(content, 'plain', 'utf-8')
+        msg_mp.attach(content)
+
+        xlspart = MIMEApplication(open(hotFile,'rb').read())
+        xlspart["Content-Type"] = 'application/octet-stream'
+        xlspart.add_header('Content-Disposition','attachment', filename=os.path.basename(hotFile))
+        msg_mp.attach(xlspart)
+
+        xlspart = MIMEApplication(open(hotMap,'rb').read())
+        xlspart["Content-Type"] = 'application/octet-stream'
+        xlspart.add_header('Content-Disposition','attachment', filename=os.path.basename(hotMap))
+        msg_mp.attach(xlspart)
+
+        xlspart = MIMEApplication(open(secFile,'rb').read())
+        xlspart["Content-Type"] = 'application/octet-stream'
+        xlspart.add_header('Content-Disposition','attachment', filename=os.path.basename(secFile))
+        msg_mp.attach(xlspart)
+
+        xlspart = MIMEApplication(open(secMap,'rb').read())
+        xlspart["Content-Type"] = 'application/octet-stream'
+        xlspart.add_header('Content-Disposition','attachment', filename=os.path.basename(secMap))
+        msg_mp.attach(xlspart)
+
+        if self.mail_ssl:
+            smtpObj = smtplib.SMTP_SSL(self.mail_host, self.mail_port)
+        else:
+            smtpObj = smtplib.SMTP(self.mail_host, self.mail_port)
+
+        try:
+            smtpObj.ehlo()
+            smtpObj.login(self.user, self.pwd) 
+            logging.info("%s 登录成功 %s:%d", self.user, self.mail_host, self.mail_port)
+        except smtplib.SMTPException as ex:
+            logging.error("邮箱初始化失败：{}".format(ex))
+
+        for item in receivers:
+            to = "%s<%s>" % (item["name"], item["addr"])
+            msg_mp['To'] =  Header(to, 'utf-8')    # 接收者
+            try:
+                smtpObj.sendmail(sender, item["addr"], msg_mp.as_string())
+                logging.info("邮件发送失败，收件人: %s", to)
+            except smtplib.SMTPException as ex:
+                logging.error("邮件发送失败，收件人：{}, {}".format(to, ex))
+
+class WtHotPicker:
+    '''
+    主力选择器
+    '''
+    def __init__(self, markerFile:str = "./marker.json", hotFile:str = "../Common/hots.json", secFile:str = None):
+        self.marker_file = markerFile
+        self.hot_file = hotFile
+        self.sec_file = secFile
+
+        self.mail_notifier:WtMailNotifier = None
+        self.cache_monitor:WtCacheMon = None
+
+        self.current_hots = None
+        self.current_secs = None
+
+    def set_cacher(self, cacher:WtCacheMon):
+        '''
+        设置日行情缓存器
+        '''
+        self.cache_monitor = cacher
+        
+    def set_mail_notifier(self, notifier:WtMailNotifier):
+        '''
+        设置邮件通知器
+        '''
+        self.mail_notifier = notifier
+
+    def pick_exchg_hots(self, exchg:str, beginDT:datetime.datetime, endDT:datetime.datetime, alg:int = 0):
+        '''
+        确定指定市场的主力合约
+
+        @exchg          交易所代码
+        @beginDT        开始日期
+        @endDT          截止日期
+        @alg            切换规则算法，0-除中金所外，按成交量确定，1-中金所，按照成交量和总持共同确定
+        '''
+
+        cacheMon = self.cache_monitor
+        current_hots = self.current_hots
+        current_secs = self.current_secs
+
+        if exchg not in current_hots:
+            current_hots[exchg] = dict()
+
+        if exchg not in current_secs:
+            current_secs[exchg] = dict()
+
+        lastHots = current_hots[exchg]
+        lastSecs = current_secs[exchg]
+
+        hot_switches = {}
+        sec_switches = {}
+
+        curDT = beginDT
+
+        while curDT <= endDT:
+            hots = {}
+            seconds = {}
+            logging.info("[%s]开始拉取%s数据" % (exchg, curDT.strftime('%Y%m%d')))
+            items = cacheMon.get_cache(exchg, curDT)
+            if items is not None:
+                wd = curDT.weekday()
+                fri_cnt = countFridays(curDT)
+                cur_month = curDT.strftime('%Y%m')[2:]
+                next_month = int(cur_month)+1
+                if next_month % 100 == 13:
+                    next_month = str(int(cur_month[:2])+1)+"01"
+                else:
+                    next_month = str(next_month)
+
+                items_by_pid = dict()
+                for code in items:
+                    item = items[code]
+                    pid = item.pid
+
+                    if pid not in items_by_pid:
+                        items_by_pid[pid] = list()
+
+                    items_by_pid[pid].append(item)
+
+                for pid in items_by_pid:
+                    ay = items_by_pid[pid]
+                    if alg == 1:
+                        #ay.sort(key=functools.cmp_to_key(cmp_alg_01)) #按总持排序
+                        ay.sort(key=lambda x : x.volume) #按成交量
+                    elif alg == 0:
+                        ay.sort(key=lambda x : x.hold) #按总持
+                    hot = ay[-1]
+
+                    if len(ay) > 1:
+                        sec = ay[-2]
+                        #中金所算法，如果是当月第三个周三，并且主力合约月份小于次主力合约月份，
+                        #说明没有根据数据自动换月，强制进行换月
+                        if alg == 1 and wd == 2 and fri_cnt == 3 and hot.month==cur_month:
+                            for item in ay:
+                                if item.month == next_month:
+                                    hot = item
+                                    break
+
+                        #如果主力合约月份大于等于次主力合约，则次主力递延一位
+                        if hot.month >= sec.month:
+                            sec = ay[-3]
+                        
+                        seconds[pid] = sec.code
+
+                    hots[pid] = hot.code
+                    
+                for key in hots.keys():
+                    nextDT = curDT + datetime.timedelta(days=1)
+                    if key not in lastHots:
+                        item = {}
+                        item["date"] = int(curDT.strftime('%Y%m%d'))
+                        item["from"] = ""
+                        item["to"] = hots[key]
+                        item["oldclose"] = 0.0
+                        item["newclose"] = items[hots[key]].close
+                        hot_switches[key] = [item]
+                        lastHots[key] = hots[key]
+                        logging.info("[%s]品种%s主力确认, 确认日期: %s, %s", exchg,key, nextDT.strftime('%Y%m%d'), hots[key])
+                    else:
+                        oldcode = lastHots[key]
+                        newcode = hots[key]
+                        oldItem = None
+                        if oldcode in items:
+                            oldItem = items[oldcode]
+                        newItem = items[newcode]
+                        if oldItem is None or newItem.month > oldItem.month:
+                            item = {}
+                            item["date"] = int(nextDT.strftime('%Y%m%d'))
+                            item["from"] = oldcode
+                            item["to"] = newcode
+                            if oldcode in items:
+                                item["oldclose"] = items[oldcode].close
+                            else:
+                                item["oldclose"] = 0.0
+                                item["date"] = int(curDT.strftime('%Y%m%d'))
+                            item["newclose"] = items[newcode].close
+                            if key not in hot_switches:
+                                hot_switches[key] = list()
+                            hot_switches[key].append(item)
+                            logging.info("[%s]品种%s主力切换 切换日期: %s，%s -> %s", exchg, key, nextDT.strftime('%Y%m%d'), lastHots[key], hots[key])
+                            lastHots[key] = hots[key]
+
+                for key in seconds.keys():
+                    nextDT = curDT + datetime.timedelta(days=1)
+                    if key not in lastSecs:
+                        item = {}
+                        item["date"] = int(curDT.strftime('%Y%m%d'))
+                        item["from"] = ""
+                        item["to"] = seconds[key]
+                        item["oldclose"] = 0.0
+                        item["newclose"] = items[seconds[key]].close
+                        sec_switches[key] = [item]
+                        lastSecs[key] = seconds[key]
+                        logging.info("[%s]品种%s次主力确认, 确认日期: %s, %s", exchg,key, nextDT.strftime('%Y%m%d'), seconds[key])
+                    else:
+                        oldcode = lastSecs[key]
+                        newcode = seconds[key]
+                        oldItem = None
+                        if oldcode in items:
+                            oldItem = items[oldcode]
+                        newItem = items[newcode]
+                        if oldItem is None or newItem.month > oldItem.month:
+                            item = {}
+                            item["date"] = int(nextDT.strftime('%Y%m%d'))
+                            item["from"] = oldcode
+                            item["to"] = newcode
+                            if oldcode in items:
+                                item["oldclose"] = items[oldcode].close
+                            else:
+                                item["oldclose"] = 0.0
+                                item["date"] = int(curDT.strftime('%Y%m%d'))
+                            item["newclose"] = items[newcode].close
+                            if key not in sec_switches:
+                                sec_switches[key] = list()
+                            sec_switches[key].append(item)
+                            logging.info("[%s]品种%s次主力切换 切换日期: %s，%s -> %s", exchg, key, nextDT.strftime('%Y%m%d'), lastSecs[key], seconds[key])
+                            lastSecs[key] = seconds[key]
+            # 日期递增
+            curDT = curDT + datetime.timedelta(days=1)
+        return hot_switches,sec_switches
+    
+    def merge_switch_list(self, total, exchg, switch_list):
+        '''
+        合并主力切换规则
+        
+        @total          已有的全部切换规则
+        @exchg          交易所代码
+        @switcg_list    新的切换规则
+        '''
+        if exchg not in total:
+            total[exchg] = switch_list
+            logging.info("[%s]全市场主力切换规则重构" % (exchg))
+            return True, total
+        
+        bChanged = False
+        for pid in switch_list:
+            if pid not in total[exchg]:
+                total[exchg][pid] = switch_list[pid]
+                logging.info("[%s]品种%s主力切换规则重构" % (exchg, pid))
+                bChanged = True
+            else:
+                total[exchg][pid].extend(switch_list[pid])
+                logging.info("[%s]品种%s主力切换规则追加%d条" % (exchg, pid, len(switch_list[pid])))
+                bChanged = True
+        return bChanged, total
+
+    def execute_rebuild(self, beginDate:datetime.datetime = None, endDate:datetime.datetime = None, exchanges = ["CFFEX", "SHFE", "CZCE", "DCE", "INE"], wait=False):
+        '''
+        重构全部的主力切换规则
+        不依赖现有数据，全部重新确定主力合约的切换规则
+
+        @beginDate  开始日期
+        @endDate    截止日期
+        @exchanges  要重构的交易所列表
+        @wait       每个日期切换是否等待，等待时间1s，主要针对从交易所官网拉取，防止被拉黑名单
+        '''
+        if endDate is None:
+            endDate = datetime.datetime.now()
+
+        if beginDate is None:
+            beginDate = datetime.datetime.strptime("2016-01-01", '%Y-%m-%d')
+        
+        total_hots = dict()
+        total_secs = dict()
+
+        self.current_hots = dict()
+        self.current_secs = dict()
+
+        for exchg in exchanges:
+            self.current_hots[exchg] = dict()
+            self.current_secs[exchg] = dict()
+        
+        hot_changes = dict()
+        sec_changes = dict()
+        curDate = beginDate
+        while curDate <= endDate:
+            if wait:
+                time.sleep(1)
+            for exchg in exchanges:
+                alg = 1 if exchg=='CFFEX' else 0    # 中金所的换月算法和其他交易所不同
+                hotRules,secRules = self.pick_exchg_hots(exchg, curDate, curDate, alg=alg)
+
+                if len(hotRules.keys()) > 0:
+                    hasChange,total_hots = self.merge_switch_list(total_hots, exchg, hotRules)
+
+                    if exchg not in hot_changes:
+                        hot_changes[exchg] = dict()
+                    hot_changes[exchg].update(hotRules)
+
+                if len(secRules.keys()) > 0:
+                    hasChange,total_secs = self.merge_switch_list(total_secs, exchg, secRules)
+
+                    if exchg not in sec_changes:
+                        sec_changes[exchg] = dict()
+                    sec_changes[exchg].update(secRules)
+
+            curDate = curDate + datetime.timedelta(days=1)
+
+        #日期标记要保存
+        marker = dict()
+        marker["date"] = int(endDate.strftime('%Y%m%d'))
+        output = open(self.marker_file, 'w')
+        output.write(json.dumps(marker, sort_keys=True, indent = 4))
+        output.close()
+        
+        logging.info("主力切换规则已更新")
+
+        output = open(self.hot_file, 'w')
+        output.write(json.dumps(total_hots, sort_keys=True, indent = 4))
+        output.close()
+
+        if self.sec_file is not None:
+            output = open(self.sec_file, 'w')
+            output.write(json.dumps(total_secs, sort_keys=True, indent = 4))
+            output.close()
+
+        output = open("hotmap.json", 'w')
+        output.write(json.dumps(self.current_hots, sort_keys=True, indent = 4))
+        output.close()
+
+        output = open("secmap.json", 'w')
+        output.write(json.dumps(self.current_secs, sort_keys=True, indent = 4))
+        output.close()
+
+        if self.mail_notifier is not None:
+            self.mail_notifier.notify(hot_changes, sec_changes, endDate, hotFile, "hotmap.json", secFile, "secmap.json")
+
+        return total_hots,total_secs
+  
+    def execute_increment(self, endDate:datetime.datetime = None, exchanges = ["CFFEX", "SHFE", "CZCE", "DCE", "INE"]):
+        '''
+        增量更新主力切换规则
+        会自动加载marker.json取得上次更新的日期，并读取hots.json确定当前的映射规则
+
+        @endDate    截止日期
+        @exchanges  要重构的交易所列表
+        '''
+
+        if endDate is None:
+            endDate = datetime.datetime.now()
+
+        markerFile = self.marker_file
+        hotFile = self.hot_file
+        secFile = self.sec_file
+
+        marker = {"date":"0"}
+        c = readFileContent(markerFile)
+        if len(c) > 0:
+            marker = json.loads(c)
+
+        c = readFileContent(hotFile)
+        total_hots = dict()
+        if len(c) > 0:
+            total_hots = json.loads(c)
+        else:
+            marker["date"] = "0"
+
+        c = readFileContent(secFile)
+        total_secs = dict()
+        if len(c) > 0:
+            total_secs = json.loads(c)
+        else:
+            marker["date"] = "0"
+
+        lastDate = str(marker["date"])
+        if lastDate >= endDate.strftime('%Y%m%d'):
+            logging.info("上次更新日期%s大于结束日期%s，退出更新" % (lastDate, endDate.strftime('%Y%m%d')))
+            exit()
+        elif lastDate != "0":
+            beginDT = datetime.datetime.strptime(lastDate, "%Y%m%d") + datetime.timedelta(days=1)
+        else:
+            beginDT = datetime.datetime.strptime("2016-01-01", '%Y-%m-%d')
+        
+        self.current_hots = dict()
+        self.current_secs = dict()
+
+        for exchg in total_hots:
+            if exchg not in self.current_hots:
+                self.current_hots[exchg] = dict()
+
+            for pid in total_hots[exchg]:
+                ay = total_hots[exchg][pid]
+                self.current_hots[exchg][pid] = ay[-1]["to"]
+
+        for exchg in total_secs:
+            if exchg not in self.current_secs:
+                self.current_secs[exchg] = dict()
+
+            for pid in total_secs[exchg]:
+                ay = total_secs[exchg][pid]
+                self.current_secs[exchg][pid] = ay[-1]["to"]
+        
+        bChanged = False
+        hot_changes = dict()
+        sec_changes = dict()
+        for exchg in exchanges:
+            logging.info("[%s]开始分析主力换月数据" % exchg)
+            alg = 1 if exchg=='CFFEX' else 0    # 中金所的换月算法和其他交易所不同
+            hotRules,secRules = self.pick_exchg_hots(exchg, beginDT, endDate, alg=alg)
+
+            if len(hotRules.keys()) > 0:
+                hasChange,total_hots = self.merge_switch_list(total_hots, exchg, hotRules)
+                bChanged  = bChanged or hasChange
+                hot_changes[exchg] = hotRules
+
+            if len(secRules.keys()) > 0:
+                hasChange,total_secs = self.merge_switch_list(total_secs, exchg, secRules)
+                bChanged  = bChanged or hasChange
+                sec_changes[exchg] = secRules
+
+
+        #日期标记要保存
+        marker = dict()
+        marker["date"] = int(endDate.strftime('%Y%m%d'))
+        output = open(markerFile, 'w')
+        output.write(json.dumps(marker, sort_keys=True, indent = 4))
+        output.close()
+        
+        if bChanged:
+            logging.info("主力切换规则已更新")
+
+            output = open(hotFile, 'w')
+            output.write(json.dumps(total_hots, sort_keys=True, indent = 4))
+            output.close()
+
+            output = open(secFile, 'w')
+            output.write(json.dumps(total_secs, sort_keys=True, indent = 4))
+            output.close()
+
+            output = open("hotmap.json", 'w')
+            output.write(json.dumps(self.current_hots, sort_keys=True, indent = 4))
+            output.close()
+
+            output = open("secmap.json", 'w')
+            output.write(json.dumps(self.current_secs, sort_keys=True, indent = 4))
+            output.close()
+
+            if self.mail_notifier is not None:
+                self.mail_notifier.notify(hot_changes, sec_changes, endDate, hotFile, "hotmap.json", secFile, "secmap.json")
+        else:
+            logging.info("主力切换规则未更新，不保存数据")